humanize
Unidecode
plotly
pandas
<<<<<<< HEAD
matplotlib==3.8.4
=======
matplotlib
>>>>>>> b7135792
numpy
requests
seaborn
session_info
shapely
geopandas<|MERGE_RESOLUTION|>--- conflicted
+++ resolved
@@ -2,11 +2,7 @@
 Unidecode
 plotly
 pandas
-<<<<<<< HEAD
-matplotlib==3.8.4
-=======
 matplotlib
->>>>>>> b7135792
 numpy
 requests
 seaborn
